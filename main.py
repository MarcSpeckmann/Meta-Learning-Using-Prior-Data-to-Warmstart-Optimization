--- conflicted
+++ resolved
@@ -14,14 +14,7 @@
 )
 from ray import tune
 from ray.air import CheckpointConfig, RunConfig
-<<<<<<< HEAD
-from ray.tune.integration.pytorch_lightning import (
-    TuneReportCallback,
-    TuneReportCheckpointCallback,
-)
-=======
 from ray.tune.integration.pytorch_lightning import TuneReportCheckpointCallback
->>>>>>> e05e89c6
 from ray.tune.schedulers import FIFOScheduler
 
 from classification_module import DeepWeedsClassificationModule
@@ -282,11 +275,7 @@
     DATASET_WORKER_PER_TRIAL = 4  # Number of workers to use for DataLoader.
     CUDAS_PER_TRIAL = 1  # Number of GPUs to use for each trial.
     CPU_PER_TRIAL = 4  # Number of CPUs to use for each trial.
-<<<<<<< HEAD
-    TRAIN_VAL_SPLIT = 0.1  # Validation split to use for the dataset.
-=======
     TRAIN_VAL_SPLIT = 0.2  # Validation split to use for the dataset.
->>>>>>> e05e89c6
     BALANCED_DATASET = (
         True  # If 1, the dataset is balanced. Else the dataset is not balanced.
     )
