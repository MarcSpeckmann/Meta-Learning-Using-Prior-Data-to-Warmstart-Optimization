--- conflicted
+++ resolved
@@ -65,14 +65,11 @@
         datadir = Path(os.path.join(self.data_path, DEEP_WOODS_DEFAULT_DIR))
         tar_path = Path(os.path.join(datadir, DEEP_WOODS_DEFAULT_TARBALL_PATH))
 
-<<<<<<< HEAD
-        with FileLock("./.data.lock"):
-=======
+
         if not datadir.exists():
             datadir.mkdir(parents=True)
 
         with FileLock(datadir / "data.lock"):
->>>>>>> ab58dc63
             if not datadir.exists():
                 datadir.mkdir(parents=True)
 
